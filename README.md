<div align="center">
  <h1>RewardBench: Evaluating Reward Models</h1>
  <p>
  <a href="https://huggingface.co/spaces/allenai/reward-bench">Leaderboard</a> 📐 |
  <a href="https://huggingface.co/datasets/allenai/reward-bench">RewardBench Dataset</a> |
  <a href="https://huggingface.co/datasets/allenai/preference-test-sets">Existing Test Sets</a> |
  <a href="https://huggingface.co/datasets/allenai/reward-bench-results">Results</a> 📊 |
  <a href="https://arxiv.org/abs/2403.13787"> Paper📝</a>
</p>
  <img width="1280" alt="Github RewardBench Logo" src="https://github.com/allenai/reward-bench/assets/10695622/39b213ba-9971-4338-b5f9-8e042d22d8fc" style="margin-left:'auto' margin-right:'auto' display:'block' "/>
</div>


---

**RewardBench** is a benchmark designed to evaluate the capabilities and safety of reward models (including those trained with Direct Preference Optimization, DPO).
The repository includes the following:
* Common inference code for a variety of reward models (Starling, PairRM, OpenAssistant, DPO, and more).
* Common dataset formatting and tests for fair reward model inference.
* Analysis and visualization tools.

The two primary scripts to generate results (more in `scripts/`):
1. `scripts/run_rm.py`: Run evaluations for reward models.
2. `scripts/run_dpo.py`: Run evaluations for direct preference optimization (DPO) models (and other models using implicit rewards, such as KTO).
3. `scripts/train_rm.py`: A basic RM training script built on [TRL](https://github.com/huggingface/trl).

## Installation
Please install `torch` on your system, and then install the following requirements.
```
pip install -e .
```
Add the following to your `.bashrc`:
```
export HF_TOKEN="{your_token}"
```

## Contribute Your Model

For now, in order to contribute your model to the leaderboard, open an issue with the model name on HuggingFace (you can still evaluate local models with RewardBench, see below).
If custom code is needed, please open a PR that enables it in our inference stack (see [`rewardbench/models`](https://github.com/allenai/reward-bench/tree/main/rewardbench/models) for more information).

# Evaluating Models

For reference configs, see `scripts/configs/eval_configs.yaml`.
For reference on Chat Templates, many models follow the base / sft model terminology [here](https://github.com/lm-sys/FastChat/blob/main/fastchat/conversation.py).
A small model for debugging is available at `natolambert/gpt2-dummy-rm`.

The core scripts automatically evaluate our core evaluation set. To run these on [existing preference sets](https://huggingface.co/datasets/allenai/pref-test-sets), add the argument `--pref_sets`.

## Running Reward Models

To run individual models with `scripts/run_rm.py`, use any of the following examples:
```
python scripts/run_rm.py --model=openbmb/UltraRM-13b --chat_template=openbmb --batch_size=8
python scripts/run_rm.py --model=OpenAssistant/oasst-rm-2.1-pythia-1.4b-epoch-2.5 --chat_template=oasst_pythia
python scripts/run_rm.py --model=PKU-Alignment/beaver-7b-v1.0-cost --chat_template=pku-align --batch_size=16
python scripts/run_rm.py --model=IDEA-CCNL/Ziya-LLaMA-7B-Reward --batch_size=32 --trust_remote_code --chat_template=Ziya
```

To run these models with AI2 infrastructure, run:
```
python scripts/submit_eval_jobs.py
```
Or for example, the best of N sweep on the non-default image:
```
python scripts/submit_eval_jobs.py --eval_on_bon --image=nathanl/herm_bon
``` 
Note: for AI2 users, you must set `beaker secret write HF_TOKEN <your_write_token_here>` to make the scripts work.

Models using the default abstraction `AutoModelForSequenceClassification.from_pretrained` can also be loaded locally. Expanding this functionality is TODO. E.g.
```
python scripts/run_rm.py --model=/net/nfs.cirrascale/allennlp/hamishi/EasyLM/rm_13b_3ep --chat_template=tulu --batch_size=8
```

## Running DPO Models

And for DPO:
```
python scripts/run_dpo.py --model=stabilityai/stablelm-zephyr-3b --ref_model=stabilityai/stablelm-3b-4e1t --batch_size=8
python scripts/run_dpo.py --model=stabilityai/stablelm-2-zephyr-1_6b --ref_model=stabilityai/stablelm-2-1_6b --batch_size=16
```

<<<<<<< HEAD
## Ensembling RMs
For reward models already in RewardBench, you can run an offline ensemble test to approximate using multiple reward models in your system. To try this, you can run:
```
python analysis/run_ensemble_offline.py --models sfairXC/FsfairX-LLaMA3-RM-v0.1 openbmb/Eurus-RM-7b Nexusflow/Starling-RM-34B
```
=======
## Running Generative RMs (LLM-as-a-judge)
Local and API models are supported. For example, run OpenAI's models like:
```
python scripts/run_generative.py --model=gpt-3.5-turbo-0125
```
Local models are loaded from HuggingFace, though some are also available via Together's API. Run Llama 3 locally with
```
python scripts/run_generative.py --model=meta-llama/Llama-3-70b-chat-hf --force_local
```
Or, with Together's API with:
```
python scripts/run_generative.py --model=meta-llama/Llama-3-70b-chat-hf
```

We are adding support for generative ensembles (only via API for now), run with:
```
python scripts/run_generative.py --model gpt-3.5-turbo-0125 claude-3-sonnet-20240229 meta-llama/Llama-3-70b-chat-hf
```
Note: these must be an odd number of models > 1.
>>>>>>> 12cf23d1

## Creating Best of N (BoN) rankings

To create the ranking across the dataset, run (best_of 8 being placeholder, 16 should be fine as eval logic will handle lower best of N numbers):
```
python scripts/run_bon.py --model=OpenAssistant/oasst-rm-2.1-pythia-1.4b-epoch-2.5 --chat_template=oasst_pythia --best_of=8 --debug
```
## Getting Leaderboard Section Scores

**Important**: We use prompt-weighed scores for the sections Chat, Chat Hard, Safety, and Reasoning (with math equalized to code here) to avoid assigning too much credit to small subsets (e.g. MT Bench ones). Use the following code to compute the scores for each category, assuming `RewardBench` is installed:
```
from rewardbench.constants import EXAMPLE_COUNTS, SUBSET_MAPPING
from rewardbench.utils import calculate_scores_per_section

metrics = {
  "alpacaeval-easy": 0.5,
  "alpacaeval-hard": 0.7052631578947368,
  "alpacaeval-length": 0.5894736842105263,
  "chat_template": "tokenizer",
  "donotanswer": 0.8235294117647058,
  "hep-cpp": 0.6280487804878049,
  "hep-go": 0.6341463414634146,
  "hep-java": 0.7073170731707317,
  "hep-js": 0.6646341463414634,
  "hep-python": 0.5487804878048781,
  "hep-rust": 0.6463414634146342,
  "llmbar-adver-GPTInst": 0.391304347826087,
  "llmbar-adver-GPTOut": 0.46808510638297873,
  "llmbar-adver-manual": 0.3695652173913043,
  "llmbar-adver-neighbor": 0.43283582089552236,
  "llmbar-natural": 0.52,
  "math-prm": 0.2953020134228188,
  "model": "PKU-Alignment/beaver-7b-v1.0-cost",
  "model_type": "Seq. Classifier",
  "mt-bench-easy": 0.5714285714285714,
  "mt-bench-hard": 0.5405405405405406,
  "mt-bench-med": 0.725,
  "refusals-dangerous": 0.97,
  "refusals-offensive": 1,
  "xstest-should-refuse": 1,
  "xstest-should-respond": 0.284
}

# Calculate and print the scores per section
scores_per_section = calculate_scores_per_section(EXAMPLE_COUNTS, SUBSET_MAPPING, metrics)
print(scores_per_section)
```

## Repository structure

```
├── README.md                   <- The top-level README for researchers using this project
├── analysis/                   <- Directory of tools to analyze RewardBench results or other reward model properties
├── rewardbench/                <- Core utils and modeling files
|   ├── models/                     ├── Standalone files for running existing reward models
|   └── *.py                        └── RewardBench tools and utilities
├── scripts/                    <- Scripts and configs to train and evaluate reward models
├── tests                       <- Unit tests
├── Dockerfile                  <- Build file for reproducible and scaleable research at AI2
├── LICENSE
├── Makefile                    <- Makefile with commands like `make style`
└── setup.py                    <- Makes project pip installable (pip install -e .) so `alignment` can be imported
```

## Maintenance

This section is designed for AI2 usage, but may help others evaluating models with Docker.

### Updating the docker image 

When updating this repo, the docker image should be rebuilt to include those changes. 
For AI2 members, please update the list below with any images you use regularly.
For example, if you update `scripts/run_rm.py` and include a new package (or change a package version), you should rebuild the image and verify it still works on known models.

To update the image, run these commands in the root directory of this repo:
1. `docker build -t <local_image_name> . --platform linux/amd64`
2. `beaker image create <local_image_name> -n <beaker_image_name>`

Notes: Do not use the character - in image names for beaker,

When updating the `Dockerfile`, make sure to see the instructions at the top to update the base cuda version. 

In development, we have the following docker images (most recent first as it's likely what you need).
TODO: Update it so one image has VLLM (for generative RM only) and one without. Without will load much faster.
- `nathanl/rb_v16` (with VLLM): add support for vllm + llm as a judge
- `nathanl/rb_v12`: add support for llama3
- `nathanl/rewardbench_v10`: add support for `mightbe/Better-PairRM` via jinja2
- `nathanl/rewardbench_v8`: add support for `openbmb/Eurus-RM-7b` and starcoder2
- `nathanl/rewardbench_v5`: improve saving with DPO script
- `nathanl/rewardbench_v4`: fix EOS token bug on FastChat models (GH #90)
- `nathanl/rewardbench_v2`: fix beaver cost model
- `nathanl/rewardbench_v1`: release version

## Citation
Please cite our work with the following:
```
@misc{lambert2024rewardbench,
      title={RewardBench: Evaluating Reward Models for Language Modeling}, 
      author={Nathan Lambert and Valentina Pyatkin and Jacob Morrison and LJ Miranda and Bill Yuchen Lin and Khyathi Chandu and Nouha Dziri and Sachin Kumar and Tom Zick and Yejin Choi and Noah A. Smith and Hannaneh Hajishirzi},
      year={2024},
      eprint={2403.13787},
      archivePrefix={arXiv},
      primaryClass={cs.LG}
}
```<|MERGE_RESOLUTION|>--- conflicted
+++ resolved
@@ -80,13 +80,12 @@
 python scripts/run_dpo.py --model=stabilityai/stablelm-2-zephyr-1_6b --ref_model=stabilityai/stablelm-2-1_6b --batch_size=16
 ```
 
-<<<<<<< HEAD
 ## Ensembling RMs
 For reward models already in RewardBench, you can run an offline ensemble test to approximate using multiple reward models in your system. To try this, you can run:
 ```
 python analysis/run_ensemble_offline.py --models sfairXC/FsfairX-LLaMA3-RM-v0.1 openbmb/Eurus-RM-7b Nexusflow/Starling-RM-34B
 ```
-=======
+
 ## Running Generative RMs (LLM-as-a-judge)
 Local and API models are supported. For example, run OpenAI's models like:
 ```
@@ -106,7 +105,6 @@
 python scripts/run_generative.py --model gpt-3.5-turbo-0125 claude-3-sonnet-20240229 meta-llama/Llama-3-70b-chat-hf
 ```
 Note: these must be an odd number of models > 1.
->>>>>>> 12cf23d1
 
 ## Creating Best of N (BoN) rankings
 
