# This file contains default evaluation parameters assuming access to a single A100-80GB
openbmb/UltraRM-13b:
  model: 'openbmb/UltraRM-13b'
  tokenizer: 'openbmb/UltraRM-13b'
  chat_template: 'openbmb'
  batch_size: 8
  trust_remote_code: False
  dpo: False
OpenAssistant/oasst-rm-2.1-pythia-1.4b-epoch-2.5:
  model: 'OpenAssistant/oasst-rm-2.1-pythia-1.4b-epoch-2.5'
  tokenizer: 'OpenAssistant/oasst-rm-2.1-pythia-1.4b-epoch-2.5'
  chat_template: 'oasst_pythia'
  batch_size: 64
  trust_remote_code: False
  dpo: False
OpenAssistant/oasst-rm-2-pythia-6.9b-epoch-1:
  model: 'OpenAssistant/oasst-rm-2-pythia-6.9b-epoch-1'
  tokenizer: 'OpenAssistant/oasst-rm-2-pythia-6.9b-epoch-1'
  chat_template: 'oasst_pythia'
  batch_size: 16
  trust_remote_code: False
  dpo: False
OpenAssistant/reward-model-deberta-v3-large-v2:
  model: 'OpenAssistant/reward-model-deberta-v3-large-v2'
  tokenizer: 'OpenAssistant/reward-model-deberta-v3-large-v2'
  chat_template: 'raw'
  batch_size: 64
  trust_remote_code: False
  dpo: False
weqweasdas/hh_rlhf_rm_open_llama_3b:
  model: 'weqweasdas/hh_rlhf_rm_open_llama_3b'
  tokenizer: 'weqweasdas/hh_rlhf_rm_open_llama_3b'
  chat_template: 'Robin'
  batch_size: 64
  trust_remote_code: False
  dpo: False
llm-blender/PairRM-hf:
  model: 'llm-blender/PairRM-hf'
  tokenizer: 'llm-blender/PairRM-hf'
  chat_template: 'tulu'
  batch_size: 64
  trust_remote_code: False
  dpo: False
mightbe/Better-PairRM:
  model: 'mightbe/Better-PairRM'
  tokenizer: 'mightbe/Better-PairRM'
  chat_template: 'tulu'
  batch_size: 64
  max_length: 3370
  trust_remote_code: False
  dpo: False
berkeley-nest/Starling-RM-7B-alpha:
  model: 'berkeley-nest/Starling-RM-7B-alpha'
  tokenizer: 'meta-llama/Llama-2-7b-chat-hf'
  chat_template: 'llama-2'
  batch_size: 16
  trust_remote_code: False
  dpo: False
stanfordnlp/SteamSHP-flan-t5-xl:
  model: 'stanfordnlp/SteamSHP-flan-t5-xl'
  tokenizer: 'stanfordnlp/SteamSHP-flan-t5-xl'
  chat_template: 'tulu'
  batch_size: 32
  trust_remote_code: False
  dpo: False
stanfordnlp/SteamSHP-flan-t5-large:
  model: 'stanfordnlp/SteamSHP-flan-t5-large'
  tokenizer: 'stanfordnlp/SteamSHP-flan-t5-large'
  chat_template: 'tulu'
  batch_size: 32
  trust_remote_code: False
  dpo: False
PKU-Alignment/beaver-7b-v1.0-reward:
  model: 'PKU-Alignment/beaver-7b-v1.0-reward'
  tokenizer: 'PKU-Alignment/beaver-7b-v1.0-reward'
  chat_template: 'pku-align'
  batch_size: 16
  trust_remote_code: False
  dpo: False
PKU-Alignment/beaver-7b-v1.0-cost:
  model: 'PKU-Alignment/beaver-7b-v1.0-cost'
  tokenizer: 'PKU-Alignment/beaver-7b-v1.0-cost'
  chat_template: 'pku-align'
  batch_size: 16
  trust_remote_code: False
  dpo: False
IDEA-CCNL/Ziya-LLaMA-7B-Reward:
  model: 'IDEA-CCNL/Ziya-LLaMA-7B-Reward'
  tokenizer: 'IDEA-CCNL/Ziya-LLaMA-7B-Reward'
  chat_template: 'Ziya'
  batch_size: 16
  trust_remote_code: True
  dpo: False
Nexusflow/Starling-RM-34B:
  model: 'Nexusflow/Starling-RM-34B'
  tokenizer: '01-ai/Yi-34B-Chat'
  chat_template: 'Yi-34b-chat'
  num_gpus: 2
  batch_size: 2
  trust_remote_code: False
  dpo: False
stabilityai/stablelm-zephyr-3b:
  ref_model: stabilityai/stablelm-3b-4e1t
  tokenizer: stabilityai/stablelm-zephyr-3b
  chat_template:
  batch_size: 12
  trust_remote_code: False
  dpo: True
stabilityai/stablelm-2-zephyr-1_6b:
  ref_model: stabilityai/stablelm-2-1_6b
  tokenizer: stabilityai/stablelm-2-zephyr-1_6b
  chat_template:
  batch_size: 6
  trust_remote_code: True
  dpo: True
HuggingFaceH4/zephyr-7b-beta:
  ref_model: HuggingFaceH4/mistral-7b-sft-beta
  tokenizer: HuggingFaceH4/zephyr-7b-beta
  chat_template:
  batch_size: 4
  trust_remote_code: False
  dpo: True
HuggingFaceH4/zephyr-7b-alpha:
  ref_model: HuggingFaceH4/mistral-7b-sft-alpha
  tokenizer: HuggingFaceH4/zephyr-7b-alpha
  chat_template:
  batch_size: 4
  trust_remote_code: False
  dpo: True
Qwen/Qwen1.5-0.5B-Chat:
  ref_model: Qwen/Qwen1.5-0.5B
  tokenizer: Qwen/Qwen1.5-0.5B-Chat
  chat_template:
  batch_size: 6
  trust_remote_code: False
  dpo: True
Qwen/Qwen1.5-1.8B-Chat:
  ref_model: Qwen/Qwen1.5-1.8B
  tokenizer: Qwen/Qwen1.5-1.8B-Chat
  chat_template:
  batch_size: 3
  trust_remote_code: False
  dpo: True
Qwen/Qwen1.5-4B-Chat:
  ref_model: Qwen/Qwen1.5-4B
  tokenizer: Qwen/Qwen1.5-4B-Chat
  chat_template:
  batch_size: 2
  trust_remote_code: False
  dpo: True
Qwen/Qwen1.5-7B-Chat:
  ref_model: Qwen/Qwen1.5-7B
  tokenizer: Qwen/Qwen1.5-7B-Chat
  chat_template:
  batch_size: 2
  trust_remote_code: False
  dpo: True
Qwen/Qwen1.5-14B-Chat:
  ref_model: Qwen/Qwen1.5-14B
  tokenizer: Qwen/Qwen1.5-14B-Chat
  chat_template:
  batch_size: 2
  num_gpus: 2
  trust_remote_code: False
  dpo: True
Qwen/Qwen1.5-72B-Chat:
  ref_model: Qwen/Qwen1.5-72B
  tokenizer: Qwen/Qwen1.5-72B-Chat
  chat_template:
  batch_size: 1
  num_gpus: 4
  trust_remote_code: False
  dpo: True
mistralai/Mixtral-8x7B-Instruct-v0.1:
  ref_model: mistralai/Mixtral-8x7B-v0.1
  tokenizer: mistralai/Mixtral-8x7B-Instruct-v0.1
  chat_template:
  batch_size: 1
  num_gpus: 4
  trust_remote_code: False
  dpo: True
NousResearch/Nous-Hermes-2-Mixtral-8x7B-DPO:
  ref_model: NousResearch/Nous-Hermes-2-Mixtral-8x7B-SFT
  tokenizer: NousResearch/Nous-Hermes-2-Mixtral-8x7B-DPO
  chat_template:
  batch_size: 1
  num_gpus: 4
  trust_remote_code: True
  dpo: True
NousResearch/Nous-Hermes-2-Mistral-7B-DPO:
  ref_model: teknium/OpenHermes-2.5-Mistral-7B
  tokenizer: NousResearch/Nous-Hermes-2-Mistral-7B-DPO
  chat_template:
  batch_size: 4
  trust_remote_code: False
  dpo: True
HuggingFaceH4/zephyr-7b-gemma-v0.1:
  ref_model: HuggingFaceH4/zephyr-7b-gemma-sft-v0.1
  tokenizer: HuggingFaceH4/zephyr-7b-gemma-v0.1
  chat_template:
  batch_size: 2
  trust_remote_code: False
  dpo: True
allenai/tulu-2-dpo-70b:
  ref_model: allenai/tulu-2-70b
  tokenizer: allenai/tulu-2-dpo-70b
  chat_template: tulu
  num_gpus: 4
  batch_size: 2
  trust_remote_code: False
  dpo: True
allenai/tulu-2-dpo-13b:
  ref_model: allenai/tulu-2-13b
  tokenizer: allenai/tulu-2-dpo-13b
  chat_template: tulu
  num_gpus: 2
  batch_size: 2
  trust_remote_code: False
  dpo: True
allenai/tulu-2-dpo-7b:
  ref_model: allenai/tulu-2-7b
  tokenizer: allenai/tulu-2-dpo-7b
  chat_template: tulu
  batch_size: 2
  trust_remote_code: False
  dpo: True
allenai/OLMo-7B-Instruct:
  ref_model: allenai/OLMo-7B-SFT
  tokenizer: allenai/OLMo-7B-Instruct
  chat_template:
  batch_size: 2
  trust_remote_code: True
  dpo: True
# Added March 21st 2024
weqweasdas/RM-Gemma-2B:
  model: weqweasdas/RM-Gemma-2B
  tokenizer: weqweasdas/RM-Gemma-2B
  chat_template: # empty for tokenizer
  batch_size: 16
  trust_remote_code: False
  dpo: False
weqweasdas/RM-Gemma-7B:
  model: weqweasdas/RM-Gemma-7B
  tokenizer: weqweasdas/RM-Gemma-7B
  chat_template: # empty for tokenizer
  batch_size: 16
  trust_remote_code: False
  dpo: False
weqweasdas/RM-Gemma-7B-4096:
  model: weqweasdas/RM-Gemma-7B-4096
  tokenizer: weqweasdas/RM-Gemma-7B-4096
  chat_template: # empty for tokenizer
  batch_size: 16
  trust_remote_code: False
  dpo: False
Ray2333/reward-model-Mistral-7B-instruct-Unified-Feedback:
  model: Ray2333/reward-model-Mistral-7B-instruct-Unified-Feedback
  tokenizer: Ray2333/reward-model-Mistral-7B-instruct-Unified-Feedback
  chat_template: # empty for tokenizer
  batch_size: 16
  trust_remote_code: False
  dpo: False
hendrydong/Mistral-RM-for-RAFT-GSHF-v0:
  model: hendrydong/Mistral-RM-for-RAFT-GSHF-v0
  tokenizer: hendrydong/Mistral-RM-for-RAFT-GSHF-v0
  chat_template: # empty for tokenizer
  batch_size: 16
  trust_remote_code: False
  dpo: False
weqweasdas/RM-Mistral-7B:
  model: weqweasdas/RM-Mistral-7B
  tokenizer: weqweasdas/RM-Mistral-7B
  chat_template: # empty for tokenizer
  batch_size: 16
  trust_remote_code: False
  dpo: False
# Added March 25th 2024 KTO / Archangel models follow
ContextualAI/archangel_sft-kto_llama7b:
  model: ContextualAI/archangel_sft-kto_llama7b
  ref_model: ContextualAI/archangel_sft_llama7b
  tokenizer: ContextualAI/archangel_sft-kto_llama7b
  chat_template: tulu
  batch_size: 4
  trust_remote_code: False
  dpo: True
ContextualAI/archangel_sft-dpo_llama7b:
  model: ContextualAI/archangel_sft-dpo_llama7b
  ref_model: ContextualAI/archangel_sft_llama7b
  tokenizer: ContextualAI/archangel_sft-dpo_llama7b
  chat_template: tulu
  batch_size: 4
  trust_remote_code: False
  dpo: True
ContextualAI/archangel_sft-kto_llama13b:
  model: ContextualAI/archangel_sft-kto_llama13b
  ref_model: ContextualAI/archangel_sft_llama13b
  tokenizer: ContextualAI/archangel_sft-kto_llama13b
  chat_template: tulu
  batch_size: 2
  num_gpus: 2
  trust_remote_code: False
  dpo: True
ContextualAI/archangel_sft-dpo_llama13b:
  model: ContextualAI/archangel_sft-dpo_llama13b
  ref_model: ContextualAI/archangel_sft_llama13b
  tokenizer: ContextualAI/archangel_sft-dpo_llama13b
  chat_template: tulu
  batch_size: 2
  num_gpus: 2
  trust_remote_code: False
  dpo: True
ContextualAI/archangel_sft-kto_llama30b:
  model: ContextualAI/archangel_sft-kto_llama30b
  ref_model: ContextualAI/archangel_sft_llama30b
  tokenizer: ContextualAI/archangel_sft-kto_llama30b
  chat_template: tulu
  batch_size: 1
  num_gpus: 4
  trust_remote_code: False
  dpo: True
ContextualAI/archangel_sft-dpo_llama30b:
  model: ContextualAI/archangel_sft-dpo_llama30b
  ref_model: ContextualAI/archangel_sft_llama30b
  tokenizer: ContextualAI/archangel_sft-dpo_llama30b
  chat_template: tulu
  batch_size: 1
  num_gpus: 4
  trust_remote_code: False
  dpo: True
ContextualAI/archangel_sft-dpo_pythia1-4b:
  model: ContextualAI/archangel_sft-dpo_pythia1-4b
  ref_model: ContextualAI/archangel_sft_pythia1-4b
  tokenizer: ContextualAI/archangel_sft-dpo_pythia1-4b
  chat_template: tulu
  batch_size: 6
  trust_remote_code: False
  dpo: True
ContextualAI/archangel_sft-kto_pythia1-4b:
  model: ContextualAI/archangel_sft-kto_pythia1-4b
  ref_model: ContextualAI/archangel_sft_pythia1-4b
  tokenizer: ContextualAI/archangel_sft-kto_pythia1-4b
  chat_template: tulu
  batch_size: 6
  trust_remote_code: False
  dpo: True
ContextualAI/archangel_sft-dpo_pythia2-8b:
  model: ContextualAI/archangel_sft-dpo_pythia2-8b
  ref_model: ContextualAI/archangel_sft_pythia2-8b
  tokenizer: ContextualAI/archangel_sft-dpo_pythia2-8b
  chat_template: tulu
  batch_size: 4
  trust_remote_code: False
  dpo: True
ContextualAI/archangel_sft-kto_pythia2-8b:
  model: ContextualAI/archangel_sft-kto_pythia2-8b
  ref_model: ContextualAI/archangel_sft_pythia2-8b
  tokenizer: ContextualAI/archangel_sft-kto_pythia2-8b
  chat_template: tulu
  batch_size: 4
  trust_remote_code: False
  dpo: True
ContextualAI/archangel_sft-dpo_pythia6-9b:
  model: ContextualAI/archangel_sft-dpo_pythia6-9b
  ref_model: ContextualAI/archangel_sft_pythia6-9b
  tokenizer: ContextualAI/archangel_sft-dpo_pythia6-9b
  chat_template: tulu
  batch_size: 4
  trust_remote_code: False
  dpo: True
ContextualAI/archangel_sft-kto_pythia6-9b:
  model: ContextualAI/archangel_sft-kto_pythia6-9b
  ref_model: ContextualAI/archangel_sft_pythia6-9b
  tokenizer: ContextualAI/archangel_sft-kto_pythia6-9b
  chat_template: tulu
  batch_size: 4
  trust_remote_code: False
  dpo: True
ContextualAI/archangel_sft-dpo_pythia12-0b:
  model: ContextualAI/archangel_sft-dpo_pythia12-0b
  ref_model: ContextualAI/archangel_sft_pythia12-0b
  tokenizer: ContextualAI/archangel_sft-dpo_pythia12-0b
  chat_template: tulu
  batch_size: 4
  num_gpus: 2
  trust_remote_code: False
  dpo: True
ContextualAI/archangel_sft-kto_pythia12-0b:
  model: ContextualAI/archangel_sft-kto_pythia12-0b
  ref_model: ContextualAI/archangel_sft_pythia12-0b
  tokenizer: ContextualAI/archangel_sft-kto_pythia12-0b
  chat_template: tulu
  batch_size: 4
  num_gpus: 2
  trust_remote_code: False
  dpo: True
0-hero/Matter-0.1-7B-DPO-preview:
  model: 0-hero/Matter-0.1-7B-DPO-preview
  ref_model: 0-hero/Matter-0.1-7B
  tokenizer: 0-hero/Matter-0.1-7B-DPO-preview
  chat_template: # none for tokenizer
  batch_size: 4
  trust_remote_code: False
  dpo: True
0-hero/Matter-0.1-7B-boost-DPO-preview:
  model: 0-hero/Matter-0.1-7B-boost-DPO-preview
  ref_model: 0-hero/Matter-0.1-7B-boost
  tokenizer: 0-hero/Matter-0.1-7B-boost-DPO-preview
  chat_template: # none for tokenizer
  batch_size: 4
  trust_remote_code: False
  dpo: True
openbmb/Eurus-RM-7b:
  model: openbmb/Eurus-RM-7b
  tokenizer: openbmb/Eurus-RM-7b
  chat_template: mistral
  batch_size: 16
  trust_remote_code: True
  dpo: False
openbmb/Eurus-7b-kto:
  model: openbmb/Eurus-7b-kto
  ref_model: openbmb/Eurus-7b-sft
  tokenizer: openbmb/Eurus-7b-kto
  chat_template: mistral
  batch_size: 4
  trust_remote_code: True
  dpo: True
Qwen/Qwen1.5-MoE-A2.7B-Chat:
  model: Qwen/Qwen1.5-MoE-A2.7B-Chat
  ref_model: Qwen/Qwen1.5-MoE-A2.7B
  tokenizer: Qwen/Qwen1.5-MoE-A2.7B-Chat
  chat_template: # none for tokenizer
  num_gpus: 2
  batch_size: 3
  trust_remote_code: False
  dpo: True
stabilityai/stable-code-instruct-3b:
  model: stabilityai/stable-code-instruct-3b
  ref_model: stabilityai/stable-code-3b
  tokenizer: stabilityai/stable-code-instruct-3b
  chat_template: # none for tokenizer
  batch_size: 4
  trust_remote_code: True
  dpo: True
HuggingFaceH4/starchat2-15b-v0.1:
  model: HuggingFaceH4/starchat2-15b-v0.1
  ref_model: HuggingFaceH4/starchat2-15b-sft-v0.1
  tokenizer: HuggingFaceH4/starchat2-15b-v0.1
  chat_template: # none for tokenizer
  batch_size: 4
  num_gpus: 2
  trust_remote_code: False
  dpo: True
stabilityai/stablelm-2-12b-chat:
  model: stabilityai/stablelm-2-12b-chat
  ref_model: stabilityai/stablelm-2-12b
  tokenizer: stabilityai/stablelm-2-12b-chat
  chat_template: # none for tokenizer
  batch_size: 4
  num_gpus: 2
  trust_remote_code: True
  dpo: True
upstage/SOLAR-10.7B-Instruct-v1.0:
  model: upstage/SOLAR-10.7B-Instruct-v1.0
  ref_model: upstage/SOLAR-10.7B-v1.0
  tokenizer: upstage/SOLAR-10.7B-Instruct-v1.0
  chat_template: # none for tokenizer
  batch_size: 4
  num_gpus: 2
  trust_remote_code: False
  dpo: True
jondurbin/bagel-dpo-34b-v0.5:
  model: jondurbin/bagel-dpo-34b-v0.5
  ref_model: jondurbin/bagel-34b-v0.5
  tokenizer: jondurbin/bagel-dpo-34b-v0.5
  chat_template: # none for tokenizer
  batch_size: 2
  num_gpus: 4
  trust_remote_code: False
  dpo: True
openbmb/MiniCPM-2B-dpo-fp32:
  model: openbmb/MiniCPM-2B-dpo-fp32
  ref_model: openbmb/MiniCPM-2B-sft-fp32
  tokenizer: openbmb/MiniCPM-2B-dpo-fp32
  chat_template: # none for tokenizer
  batch_size: 4
  trust_remote_code: True
  dpo: True
# Note: way not want to re-run generative models all the time
# meta-llama/Meta-Llama-3-8B-Instruct:
#   model: meta-llama/Meta-Llama-3-8B-Instruct
#   tokenizer: meta-llama/Meta-Llama-3-8B-Instruct
#   chat_template: # none for tokenizer
#   trust_remote_code: False
#   num_gpus: 1
#   generative: True
#   dpo: False
# meta-llama/Meta-Llama-3-70B-Instruct:
#   model: meta-llama/Meta-Llama-3-70B-Instruct
#   tokenizer: meta-llama/Meta-Llama-3-70B-Instruct
#   chat_template: # none for tokenizer
#   trust_remote_code: False
#   num_gpus: 4
#   generative: True
#   dpo: False
# CohereForAI/c4ai-command-r-plus:
#   model: CohereForAI/c4ai-command-r-plus
#   tokenizer: CohereForAI/c4ai-command-r-plus
#   chat_template: # none for tokenizer
#   trust_remote_code: False
#   num_gpus: 4
#   generative: True
#   dpo: False
# End generative reward models
sfairXC/FsfairX-LLaMA3-RM-v0.1:
  model: sfairXC/FsfairX-LLaMA3-RM-v0.1
  tokenizer: sfairXC/FsfairX-LLaMA3-RM-v0.1
  chat_template: # none for tokenizer
  batch_size: 4
  trust_remote_code: False
  dpo: False
RLHFlow/pair-preference-model-LLaMA3-8B:
  model: RLHFlow/pair-preference-model-LLaMA3-8B
  tokenizer: RLHFlow/pair-preference-model-LLaMA3-8B
  chat_template: # none for tokenizer
  batch_size: 4
  trust_remote_code: False
  dpo: False
RLHFlow/RewardModel-Mistral-7B-for-DPA-v1:
  model: RLHFlow/RewardModel-Mistral-7B-for-DPA-v1
  tokenizer: RLHFlow/RewardModel-Mistral-7B-for-DPA-v1
  chat_template: # none for tokenizer
  batch_size: 4
  trust_remote_code: True
  dpo: False
<<<<<<< HEAD
RLHFlow/LLaMA3-iterative-DPO-final:
  model: RLHFlow/LLaMA3-iterative-DPO-final
  ref_model: RLHFlow/LLaMA3-SFT
  tokenizer: RLHFlow/LLaMA3-iterative-DPO-final
  chat_template: # none for tokenizer
  batch_size: 4
  num_gpus: 2
  dpo: True
=======
RLHFlow/ArmoRM-Llama3-8B-v0.1:
  model: RLHFlow/ArmoRM-Llama3-8B-v0.1
  tokenizer: RLHFlow/ArmoRM-Llama3-8B-v0.1
  chat_template: # none for tokenizer
  batch_size: 4
  trust_remote_code: True
  dpo: False
>>>>>>> bd8d9362
<|MERGE_RESOLUTION|>--- conflicted
+++ resolved
@@ -532,7 +532,6 @@
   batch_size: 4
   trust_remote_code: True
   dpo: False
-<<<<<<< HEAD
 RLHFlow/LLaMA3-iterative-DPO-final:
   model: RLHFlow/LLaMA3-iterative-DPO-final
   ref_model: RLHFlow/LLaMA3-SFT
@@ -541,7 +540,6 @@
   batch_size: 4
   num_gpus: 2
   dpo: True
-=======
 RLHFlow/ArmoRM-Llama3-8B-v0.1:
   model: RLHFlow/ArmoRM-Llama3-8B-v0.1
   tokenizer: RLHFlow/ArmoRM-Llama3-8B-v0.1
@@ -549,4 +547,17 @@
   batch_size: 4
   trust_remote_code: True
   dpo: False
->>>>>>> bd8d9362
+PKU-Alignment/beaver-7b-v2.0-reward:
+  model: 'PKU-Alignment/beaver-7b-v2.0-reward'
+  tokenizer: 'PKU-Alignment/beaver-7b-v2.0-reward'
+  chat_template: 'pku-align'
+  batch_size: 16
+  trust_remote_code: False
+  dpo: False
+PKU-Alignment/beaver-7b-v2.0-cost:
+  model: 'PKU-Alignment/beaver-7b-v2.0-cost'
+  tokenizer: 'PKU-Alignment/beaver-7b-v2.0-cost'
+  chat_template: 'pku-align'
+  batch_size: 16
+  trust_remote_code: False
+  dpo: False