--- conflicted
+++ resolved
@@ -485,7 +485,6 @@
   batch_size: 4
   trust_remote_code: True
   dpo: True
-<<<<<<< HEAD
 meta-llama/Meta-Llama-3-8B-Instruct:
   model: meta-llama/Meta-Llama-3-8B-Instruct
   tokenizer: meta-llama/Meta-Llama-3-8B-Instruct
@@ -499,12 +498,11 @@
   chat_template: # none for tokenizer
   num_gpus: 4
   generative: True
-=======
+  dpo: False
 sfairXC/FsfairX-LLaMA3-RM-v0.1:
   model: sfairXC/FsfairX-LLaMA3-RM-v0.1
   tokenizer: sfairXC/FsfairX-LLaMA3-RM-v0.1
   chat_template: # none for tokenizer
   batch_size: 4
   trust_remote_code: False
->>>>>>> a32e272b
   dpo: False