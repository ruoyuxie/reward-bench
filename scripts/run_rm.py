--- conflicted
+++ resolved
@@ -26,11 +26,7 @@
 from tqdm import tqdm
 from transformers import AutoTokenizer, pipeline
 
-<<<<<<< HEAD
-from herm import load_eval_dataset, save_to_hub
-=======
 from herm import REWARD_MODEL_CONFIG, load_eval_dataset, save_to_hub
->>>>>>> 96e56de0
 
 # get token from HF_TOKEN env variable, but if it doesn't exist pass none
 HF_TOKEN = os.getenv("HF_TOKEN", None)
@@ -66,60 +62,6 @@
 
 def main():
     args = get_args()
-<<<<<<< HEAD
-    quantized = True  # only Starling isn't quantized for now
-    custom_dialogue = False
-    model_type = "Seq. Classifier"
-    # some models need custom code to be run
-    if "oasst" in args.model or "oasst" in args.chat_template:
-        from herm.models import openassistant  # noqa
-
-        model_builder = AutoModelForSequenceClassification.from_pretrained
-        pipeline_builder = pipeline
-    elif "Starling" in args.model or "Starling" in args.chat_template:
-        from herm.models.starling import StarlingPipeline, build_starling_rm
-
-        model_builder = build_starling_rm
-        pipeline_builder = StarlingPipeline
-        quantized = False
-    elif "openbmb" in args.model or "openbmb" in args.chat_template:
-        from herm.models.openbmb import LlamaRewardModel, OpenBMBPipeline
-
-        model_builder = LlamaRewardModel.from_pretrained
-        pipeline_builder = OpenBMBPipeline
-    elif "PairRM" in args.model or "PairRM" in args.chat_template:
-        from herm.models.pairrm import DebertaV2PairRM, PairRMPipeline
-
-        custom_dialogue = True
-        model_builder = DebertaV2PairRM.from_pretrained
-        pipeline_builder = PairRMPipeline
-        model_type = "Custom Classifier"
-    elif "SteamSHP" in args.model or "SteamSHP" in args.chat_template:
-        from herm.models.shp import SHPPipeline
-
-        custom_dialogue = True
-        model_builder = T5ForConditionalGeneration.from_pretrained
-        pipeline_builder = SHPPipeline
-        model_type = "Custom Classifier"
-    elif "beaver" in args.model or "pku-align" in args.chat_template:
-        from herm.models.beaver import BeaverPipeline, LlamaForScore
-
-        model_builder = LlamaForScore.from_pretrained
-        pipeline_builder = BeaverPipeline
-    elif "Ziya" in args.model or "Ziya" in args.chat_template:
-        from herm.models.ziya import ZiyaPipeline
-
-        model_builder = AutoModelForSequenceClassification.from_pretrained
-        pipeline_builder = ZiyaPipeline
-        quantized = False  # handled by .half() in the custom pipeline, as in model card
-    else:
-        model_builder = AutoModelForSequenceClassification.from_pretrained
-        pipeline_builder = pipeline
-
-    trust_remote_code = args.trust_remote_code
-
-=======
->>>>>>> 96e56de0
     ###############
     # Setup logging
     ###############
@@ -301,13 +243,8 @@
                 text_chosen = [b["text_chosen"] for b in batch]
                 results_sub = reward_pipe(text_chosen, text_rejected, **reward_pipeline_kwargs)
                 [results.append(1) if result else results.append(0) for result in results_sub.cpu().numpy().tolist()]
-<<<<<<< HEAD
-                scores_chosen.extend(None * len(results_sub))
-                scores_rejected.extend(None * len(results_sub))
-=======
                 scores_chosen.extend([None] * len(results_sub))
                 scores_rejected.extend([None] * len(results_sub))
->>>>>>> 96e56de0
             else:
                 rewards_chosen = reward_pipe(batch["text_chosen"], **reward_pipeline_kwargs)
                 rewards_rejected = reward_pipe(batch["text_rejected"], **reward_pipeline_kwargs)
@@ -340,28 +277,16 @@
     # add subsets back (removed so it's not handled by cuda)
     out_dataset = out_dataset.add_column("subset", subsets)
     out_dataset = out_dataset.add_column("id", ids)
-<<<<<<< HEAD
 
     # add scores_chosen and scores_rejected to the dataset
     out_dataset = out_dataset.add_column("scores_chosen", scores_chosen)
     out_dataset = out_dataset.add_column("scores_rejected", scores_rejected)
 
-=======
-
-    # add scores_chosen and scores_rejected to the dataset
-    out_dataset = out_dataset.add_column("scores_chosen", scores_chosen)
-    out_dataset = out_dataset.add_column("scores_rejected", scores_rejected)
-
->>>>>>> 96e56de0
     # get core dataset
     results_grouped = {}
     results_grouped["model"] = args.model
     results_grouped["model_type"] = model_type
-<<<<<<< HEAD
-    results_grouped["chat_template"] = args.chat_template
-=======
     results_grouped["chat_template"] = args.chat_template if not hasattr(tokenizer, "chat_template") else "tokenizer"
->>>>>>> 96e56de0
 
     # print per subset and log into results_grouped file
     present_subsets = np.unique(subsets)
@@ -376,10 +301,6 @@
     # Upload results to hub
     ############################
     sub_path = "eval-set/" if not args.pref_sets else "pref-sets/"
-<<<<<<< HEAD
-    print(f"Stored local JSON data {results_grouped}.")
-=======
->>>>>>> 96e56de0
     results_url = save_to_hub(results_grouped, args.model, sub_path, args.debug, local_only=args.do_not_save)
     if not args.do_not_save:
         logger.info(f"Uploaded reward model results to {results_url}")
